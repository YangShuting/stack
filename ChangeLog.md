## Unreleased

* Set the `HASKELL_DIST_DIR` environment variable [#524](https://github.com/commercialhaskell/stack/pull/524)
* Track build status of tests and benchmarks [#525](https://github.com/commercialhaskell/stack/issues/525)
* `--no-run-tests` [#517](https://github.com/commercialhaskell/stack/pull/517)
* Targets outside of root dir don't build [#366](https://github.com/commercialhaskell/stack/issues/366)
* Upper limit on number of flag combinations to test [#543](https://github.com/commercialhaskell/stack/issues/543)
* Fuzzy matching support to give better error messages for close version numbers [#504](https://github.com/commercialhaskell/stack/issues/504)
* --local-bin-path global option. Use to change where binaries get placed on an `stack install` [#342](https://github.com/commercialhaskell/stack/issues/342)
<<<<<<< HEAD
* Custom snapshots [#111](https://github.com/commercialhaskell/stack/issues/111)
=======
* --force-dirty flag: Force treating all local packages as having dirty files (useful for cases where stack can't detect a file change)
* GHC error messages: display file paths as absolute instead of relative for better editor integration

Bug fixes:

* Extensions from the `other-extensions` field no longer enabled by default [#449](https://github.com/commercialhaskell/stack/issues/449)
* Fix: haddock forces rebuild of empty packages [#452](https://github.com/commercialhaskell/stack/issues/452)
>>>>>>> 2bddcc12

## 0.1.2.0

* Add `--prune` flag to `stack dot` [#487](https://github.com/commercialhaskell/stack/issues/487)
* Add `--[no-]external`,`--[no-]include-base` flags to `stack dot` [#437](https://github.com/commercialhaskell/stack/issues/437)
* Add `--ignore-subdirs` flag to init command [#435](https://github.com/commercialhaskell/stack/pull/435)
* Handle attempt to use non-existing resolver [#436](https://github.com/commercialhaskell/stack/pull/436)
* Add `--force` flag to `init` command
* exec style commands accept the `--package` option (see [Reddit discussion](http://www.reddit.com/r/haskell/comments/3bd66h/stack_runghc_turtle_as_haskell_script_solution/))
* `stack upload` without arguments doesn't do anything [#439](https://github.com/commercialhaskell/stack/issues/439)
* Print latest version of packages on conflicts [#450](https://github.com/commercialhaskell/stack/issues/450)
* Flag to avoid rerunning tests that haven't changed [#451](https://github.com/commercialhaskell/stack/issues/451)
* stack can act as a script interpreter (see [Script interpreter] (https://github.com/commercialhaskell/stack/wiki/Script-interpreter) and [Reddit discussion](http://www.reddit.com/r/haskell/comments/3bd66h/stack_runghc_turtle_as_haskell_script_solution/))
* Add the __`--file-watch`__ flag to auto-rebuild on file changes [#113](https://github.com/commercialhaskell/stack/issues/113)
* Rename `stack docker exec` to `stack exec --plain`
* Add the `--skip-msys` flag [#377](https://github.com/commercialhaskell/stack/issues/377)
* `--keep-going`, turned on by default for tests and benchmarks [#478](https://github.com/commercialhaskell/stack/issues/478)
* `concurrent-tests: BOOL` [#492](https://github.com/commercialhaskell/stack/issues/492)
* Use hashes to check file dirtiness [#502](https://github.com/commercialhaskell/stack/issues/502)
* Install correct GHC build on systems with libgmp.so.3 [#465](https://github.com/commercialhaskell/stack/issues/465)
* `stack upgrade` checks version before upgrading [#447](https://github.com/commercialhaskell/stack/issues/447)

## 0.1.1.0

* Remove GHC uncompressed tar file after installation [#376](https://github.com/commercialhaskell/stack/issues/376)
* Put stackage snapshots JSON on S3 [#380](https://github.com/commercialhaskell/stack/issues/380)
* Specifying flags for multiple packages [#335](https://github.com/commercialhaskell/stack/issues/335)
* single test suite failure should show entire log [#388](https://github.com/commercialhaskell/stack/issues/388)
* valid-wanted is a confusing option name [#386](https://github.com/commercialhaskell/stack/issues/386)
* stack init in multi-package project should use local packages for dependency checking [#384](https://github.com/commercialhaskell/stack/issues/384)
* Display information on why a snapshot was rejected [#381](https://github.com/commercialhaskell/stack/issues/381)
* Give a reason for unregistering packages [#389](https://github.com/commercialhaskell/stack/issues/389)
* `stack exec` accepts the `--no-ghc-package-path` parameter
* Don't require build plan to upload [#400](https://github.com/commercialhaskell/stack/issues/400)
* Specifying test components only builds/runs those tests [#398](https://github.com/commercialhaskell/stack/issues/398)
* `STACK_EXE` environment variable
* Add the `stack dot` command
* `stack upgrade` added [#237](https://github.com/commercialhaskell/stack/issues/237)
* `--stack-yaml` command line flag [#378](https://github.com/commercialhaskell/stack/issues/378)
* `--skip-ghc-check` command line flag [#423](https://github.com/commercialhaskell/stack/issues/423)

Bug fixes:

* Haddock links to global packages no longer broken on Windows [#375](https://github.com/commercialhaskell/stack/issues/375)
* Make flags case-insensitive [#397](https://github.com/commercialhaskell/stack/issues/397)
* Mark packages uninstalled before rebuilding [#365](https://github.com/commercialhaskell/stack/issues/365)

## 0.1.0.0

* Fall back to cabal dependency solver when a snapshot can't be found
* Basic implementation of `stack new` [#137](https://github.com/commercialhaskell/stack/issues/137)
* `stack solver` command [#364](https://github.com/commercialhaskell/stack/issues/364)
* `stack path` command [#95](https://github.com/commercialhaskell/stack/issues/95)
* Haddocks [#143](https://github.com/commercialhaskell/stack/issues/143):
    * Build for dependencies
    * Use relative links
    * Generate module contents and index for all packages in project

## 0.0.3

* `--prefetch` [#297](https://github.com/commercialhaskell/stack/issues/297)
* `upload` command ported from stackage-upload [#225](https://github.com/commercialhaskell/stack/issues/225)
* `--only-snapshot` [#310](https://github.com/commercialhaskell/stack/issues/310)
* `--resolver` [#224](https://github.com/commercialhaskell/stack/issues/224)
* `stack init` [#253](https://github.com/commercialhaskell/stack/issues/253)
* `--extra-include-dirs` and `--extra-lib-dirs` [#333](https://github.com/commercialhaskell/stack/issues/333)
* Specify intra-package target [#201](https://github.com/commercialhaskell/stack/issues/201)

## 0.0.2

* Fix some Windows specific bugs [#216](https://github.com/commercialhaskell/stack/issues/216)
* Improve output for package index updates [#227](https://github.com/commercialhaskell/stack/issues/227)
* Automatically update indices as necessary [#227](https://github.com/commercialhaskell/stack/issues/227)
* --verbose flag [#217](https://github.com/commercialhaskell/stack/issues/217)
* Remove packages (HTTPS and Git) [#199](https://github.com/commercialhaskell/stack/issues/199)
* Config values for system-ghc and install-ghc
* Merge `stack deps` functionality into `stack build`
* `install` command [#153](https://github.com/commercialhaskell/stack/issues/153) and [#272](https://github.com/commercialhaskell/stack/issues/272)
* overriding architecture value (useful to force 64-bit GHC on Windows, for example)
* Overhauled test running (allows cycles, avoids unnecessary recompilation, etc)

## 0.0.1

* First public release, beta quality<|MERGE_RESOLUTION|>--- conflicted
+++ resolved
@@ -7,9 +7,7 @@
 * Upper limit on number of flag combinations to test [#543](https://github.com/commercialhaskell/stack/issues/543)
 * Fuzzy matching support to give better error messages for close version numbers [#504](https://github.com/commercialhaskell/stack/issues/504)
 * --local-bin-path global option. Use to change where binaries get placed on an `stack install` [#342](https://github.com/commercialhaskell/stack/issues/342)
-<<<<<<< HEAD
 * Custom snapshots [#111](https://github.com/commercialhaskell/stack/issues/111)
-=======
 * --force-dirty flag: Force treating all local packages as having dirty files (useful for cases where stack can't detect a file change)
 * GHC error messages: display file paths as absolute instead of relative for better editor integration
 
@@ -17,7 +15,6 @@
 
 * Extensions from the `other-extensions` field no longer enabled by default [#449](https://github.com/commercialhaskell/stack/issues/449)
 * Fix: haddock forces rebuild of empty packages [#452](https://github.com/commercialhaskell/stack/issues/452)
->>>>>>> 2bddcc12
 
 ## 0.1.2.0
 
