name:                stack
version:             1.0.5
synopsis:            The Haskell Tool Stack
description:         Please see the README.md for usage information, and
                     the wiki on Github for more details.  Also, note that
                     the API for the library is not currently stable, and may
                     change significantly, even between minor releases. It is
                     currently only intended for use by the executable.
license:             BSD3
license-file:        LICENSE
author:              Commercial Haskell SIG
maintainer:          manny@fpcomplete.com
category:            Development
build-type:          Simple
cabal-version:       >=1.10
homepage:            http://haskellstack.org
extra-source-files:  CONTRIBUTING.md
                     ChangeLog.md
                     README.md

                     -- Glob would be nice, but apparently Cabal doesn't support it:
                     --     cabal: filepath wildcard 'test/package-dump/*.txt' does not match any files.
                     -- Happened during cabal sdist
                     test/package-dump/ghc-7.8.txt
                     test/package-dump/ghc-7.8.4-osx.txt
                     test/package-dump/ghc-7.10.txt

                     stack.yaml

flag integration-tests
  manual: True
  default: False
  description: Run the integration test suite

flag disable-git-info
  manual: True
  default: False
  description: Disable compile-time inclusion of current git info in stack
  -- disabling git info can lead to a quicker workflow in certain
  -- scenarios when you're developing on stack itself, but
  -- should otherwise be avoided
  -- see: https://github.com/commercialhaskell/stack/issues/1425

flag static
  manual: True
  default: False
  description: Pass -static/-pthread to ghc when linking the stack binary.
  -- Not intended for general use. Simply makes it easier to
  -- build a fully static binary on Linux platforms that enable it.

library
  hs-source-dirs:    src/
  ghc-options:       -Wall -fwarn-tabs -fwarn-incomplete-uni-patterns -fwarn-incomplete-record-updates
  exposed-modules:   Control.Concurrent.Execute
                     Data.Aeson.Extended
                     Data.Attoparsec.Args
                     Data.Attoparsec.Combinators
                     Data.Attoparsec.Interpreter
                     Data.Binary.VersionTagged
                     Data.IORef.RunOnce
                     Data.Maybe.Extra
                     Distribution.Version.Extra
                     Network.HTTP.Download
                     Network.HTTP.Download.Verified
                     Options.Applicative.Args
                     Options.Applicative.Builder.Extra
                     Options.Applicative.Complicated
                     Path.Extra
                     Path.Find
                     Paths_stack
                     Stack.Build
                     Stack.Build.Cache
                     Stack.Build.ConstructPlan
                     Stack.Build.Execute
                     Stack.Build.Haddock
                     Stack.Build.Installed
                     Stack.Build.Source
                     Stack.Build.Target
                     Stack.BuildPlan
                     Stack.Clean
                     Stack.Config
                     Stack.Config.Build
                     Stack.Config.Urls
                     Stack.Config.Docker
                     Stack.Config.Nix
                     Stack.ConfigCmd
                     Stack.Constants
                     Stack.Coverage
                     Stack.Docker
                     Stack.Docker.GlobalDB
                     Stack.Dot
                     Stack.Exec
                     Stack.Fetch
                     Stack.FileWatch
                     Stack.GhcPkg
                     Stack.Ghci
                     Stack.Ide
                     Stack.Image
                     Stack.Init
                     Stack.New
                     Stack.Nix
                     Stack.Options
                     Stack.Package
                     Stack.PackageDump
                     Stack.PackageIndex
                     Stack.SDist
                     Stack.Setup
                     Stack.Setup.Installed
                     Stack.Sig
                     Stack.Sig.GPG
                     Stack.Sig.Sign
                     Stack.Solver
                     Stack.Types
                     Stack.Types.Build
                     Stack.Types.BuildPlan
                     Stack.Types.Urls
                     Stack.Types.Compiler
                     Stack.Types.Config
                     Stack.Types.Config.Build
                     Stack.Types.Docker
                     Stack.Types.FlagName
                     Stack.Types.GhcPkgId
                     Stack.Types.Image
                     Stack.Types.Internal
                     Stack.Types.Nix
                     Stack.Types.Package
                     Stack.Types.PackageIdentifier
                     Stack.Types.PackageIndex
                     Stack.Types.PackageName
                     Stack.Types.Sig
                     Stack.Types.StackT
                     Stack.Types.TemplateName
                     Stack.Types.Version
                     Stack.Upgrade
                     Stack.Upload
                     System.Process.Log
                     System.Process.PagerEditor
                     System.Process.Read
                     System.Process.Run
  build-depends:     Cabal >= 1.18.1.5
                   , aeson (>= 0.8.0.2 && < 0.10) || (>= 0.11 && < 0.12)
                   , ansi-terminal >= 0.6.2.3
                   , async >= 2.0.2 && < 2.2
                   , attoparsec >= 0.12.1.5 && < 0.14
                   , base >= 4.7 && <5
                   , base16-bytestring
                   , base64-bytestring
                   , binary >= 0.7
                   , binary-tagged >= 0.1.1
                   , blaze-builder
                   , byteable
                   , bytestring
                   , conduit >= 1.2.4
                   , conduit-extra >= 1.1.7.1
                   , containers >= 0.5.5.1
                   , cryptohash >= 0.11.6
                   , cryptohash-conduit
                   , directory >= 1.2.1.0
                   , edit-distance >= 0.2
                   , either
                   , enclosed-exceptions
                   , errors < 2.2
                   , exceptions >= 0.8.0.2
                   , extra
                   , fast-logger >= 2.3.1
                   , filelock >= 0.1.0.1
                   , filepath >= 1.3.0.2
                   , fsnotify >= 0.2.1
                   , hashable >= 1.2.3.2
                   , hpc
                   , http-client >= 0.4.17
                   , http-client-tls >= 0.2.2
                   , http-conduit >= 2.1.7
                   , http-types >= 0.8.6 && < 0.10
                   , lifted-base
                   , microlens >= 0.3.0.0
                   , monad-control
                   , monad-logger >= 0.3.13.1
                   , mtl >= 2.1.3.1
                   , open-browser >= 0.2.1
                   , optparse-applicative >= 0.11 && < 0.13
                   , path >= 0.5.1
<<<<<<< HEAD
                   , path-io >= 1.1.0 && < 2.0.0
                   , persistent >= 2.1.2
                   , persistent-sqlite >= 2.1.4
                   , persistent-template >= 2.1.1
=======
                   , path-io >= 1.0.0 && < 2.0.0
                   , persistent >= 2.1.2 && < 2.6
                   , persistent-sqlite >= 2.1.4 && < 2.6
                   , persistent-template >= 2.1.1 && < 2.6
>>>>>>> 30330a57
                   , pretty >= 1.1.1.1
                   , process >= 1.2.0.0
                   , resourcet >= 1.1.4.1
                   , retry >= 0.6 && < 0.8
                   , safe >= 0.3
                   , semigroups >= 0.5 && < 0.19
                   , split
                   , stm >= 2.4.4
                   , streaming-commons >= 0.1.10.0
                   , tar >= 0.4.1.0 && < 0.6
                   , template-haskell >= 2.9.0.0
                   , temporary >= 1.2.0.3
                   , text >= 1.2.0.4
                   , text-binary
                   , time >= 1.4.2
                   , tls >= 1.3.5
                   , transformers >= 0.3.0.0
                   , transformers-base >= 0.4.4
                   , unix-compat
                   , unordered-containers >= 0.2.5.1
                   , vector >= 0.10.12.3 && < 0.12
                   , vector-binary-instances
                   , yaml >= 0.8.10.1
                   , zlib >= 0.5.4.2 && < 0.7
                   , deepseq >= 1.4
                   , hastache
                   , project-template >= 0.2
                   , uuid
                   , zip-archive
                   , hpack >= 0.10.0 && < 0.13
  if os(windows)
    cpp-options:     -DWINDOWS
    build-depends:   Win32
  else
    build-depends:   unix >= 2.7.0.1
  default-language:  Haskell2010

executable stack
  hs-source-dirs: src/main
  main-is:        Main.hs
  ghc-options:    -threaded -Wall -fwarn-tabs -fwarn-incomplete-uni-patterns -fwarn-incomplete-record-updates
  other-modules:  Paths_stack
  if flag(static)
      ld-options: -static -pthread

  build-depends:  Cabal >= 1.18.1.5
                , base >=4.7 && < 5
                , bytestring >= 0.10.4.0
                , containers >= 0.5.5.1
                , directory
                , filelock >= 0.1.0.1
                , filepath
                , http-client
                , lifted-base
                , microlens >= 0.3.0.0
                , monad-control
                , monad-logger >= 0.3.13.1
                , mtl >= 2.1.3.1
                , optparse-applicative >= 0.11.0.2 && < 0.13
                , path
                , path-io >= 1.1.0 && < 2.0.0
                , stack
                , text >= 1.2.0.4
                , transformers
  default-language:    Haskell2010
  if os(windows)
    build-depends:   Win32
    cpp-options:     -DWINDOWS
  if !flag(disable-git-info)
    cpp-options:     -DUSE_GIT_INFO
    build-depends:   gitrev >= 1.1 && < 1.3
                   , optparse-simple >= 0.0.3

test-suite stack-test
  type:           exitcode-stdio-1.0
  hs-source-dirs: src/test
  main-is:        Test.hs
  other-modules:  Spec
                , Stack.BuildPlanSpec
                , Stack.Build.ExecuteSpec
                , Stack.Build.TargetSpec
                , Stack.ConfigSpec
                , Stack.DotSpec
                , Stack.PackageDumpSpec
                , Stack.ArgsSpec
                , Stack.NixSpec
                , Network.HTTP.Download.VerifiedSpec
  ghc-options:    -threaded -Wall -fwarn-tabs -fwarn-incomplete-uni-patterns -fwarn-incomplete-record-updates
  build-depends:  Cabal >= 1.18.1.5
                , QuickCheck
                , attoparsec < 0.14
                , base >=4.7 && <5
                , conduit
                , conduit-extra
                , containers >= 0.5.5.1
                , cryptohash
                , directory
                , exceptions
                , hspec <2.3
                , http-conduit
                , monad-logger
                , path >= 0.5.7
                , path-io >= 1.1.0 && < 2.0.0
                , resourcet
                , retry >= 0.6 && < 0.8
                , stack
                , temporary
                , text
                , transformers
  default-language:    Haskell2010

test-suite stack-integration-test
  type:           exitcode-stdio-1.0
  hs-source-dirs: test/integration
  main-is:        IntegrationSpec.hs
  ghc-options:    -threaded -rtsopts -with-rtsopts=-N -Wall -fwarn-tabs -fwarn-incomplete-uni-patterns -fwarn-incomplete-record-updates

  if !flag(integration-tests)
    buildable: False

  build-depends:  async < 2.2
                , base >= 4.7 && < 5
                , bytestring
                , conduit
                , conduit-extra
                , containers >= 0.5.5.1
                , directory
                , filepath
                , hspec < 2.3
                , process
                , resourcet
                , temporary
                , text
                , transformers
                , unix-compat
  default-language:    Haskell2010

  -- This isn't actually needed to build stack-integration-test, but it makes it
  -- easier to load up an individual integration test into stack ghci. It's
  -- still a little involved:
  --
  -- stack exec -- stack ghci stack:stack-integration-test --flag stack:integration-tests --no-build
  --
  -- Then, in ghci:
  --
  -- :cd test/integration/tests/.../files
  -- :load ../Main.hs
  -- main
  other-modules: StackTest
  hs-source-dirs: test/integration/lib

source-repository head
  type:     git
  location: https://github.com/commercialhaskell/stack.git<|MERGE_RESOLUTION|>--- conflicted
+++ resolved
@@ -180,17 +180,10 @@
                    , open-browser >= 0.2.1
                    , optparse-applicative >= 0.11 && < 0.13
                    , path >= 0.5.1
-<<<<<<< HEAD
                    , path-io >= 1.1.0 && < 2.0.0
-                   , persistent >= 2.1.2
-                   , persistent-sqlite >= 2.1.4
-                   , persistent-template >= 2.1.1
-=======
-                   , path-io >= 1.0.0 && < 2.0.0
                    , persistent >= 2.1.2 && < 2.6
                    , persistent-sqlite >= 2.1.4 && < 2.6
                    , persistent-template >= 2.1.1 && < 2.6
->>>>>>> 30330a57
                    , pretty >= 1.1.1.1
                    , process >= 1.2.0.0
                    , resourcet >= 1.1.4.1
