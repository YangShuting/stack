{-# LANGUAGE CPP #-}
{-# LANGUAGE DeriveDataTypeable #-}
{-# LANGUAGE OverloadedStrings #-}
{-# LANGUAGE ScopedTypeVariables #-}
{-# LANGUAGE FlexibleContexts #-}
{-# LANGUAGE TemplateHaskell #-}
{-# LANGUAGE RecordWildCards #-}
{-# LANGUAGE ViewPatterns #-}

-- | Main stack tool entry point.

module Main (main) where

import           Control.Exception
import qualified Control.Exception.Lifted as EL
import           Control.Monad hiding (mapM, forM)
import           Control.Monad.IO.Class
import           Control.Monad.Logger
import           Control.Monad.Reader (ask, asks, runReaderT)
import           Control.Monad.Trans.Control (MonadBaseControl)
import           Data.Attoparsec.Args (withInterpreterArgs, parseArgs, EscapingMode (Escaping))
import qualified Data.ByteString.Lazy as L
import           Data.IORef
import           Data.List
import qualified Data.Map as Map
import qualified Data.Map.Strict as M
import           Data.Maybe
import           Data.Maybe.Extra (mapMaybeA)
import           Data.Monoid
import qualified Data.Set as Set
import           Data.Text (Text)
import qualified Data.Text as T
import qualified Data.Text.IO as T
import           Data.Traversable
import           Data.Typeable (Typeable)
import           Data.Version (showVersion)
#ifdef USE_GIT_INFO
import           Development.GitRev (gitCommitCount, gitHash)
#endif
import           Distribution.System (buildArch, buildPlatform)
import           Distribution.Text (display)
import           GHC.IO.Encoding (mkTextEncoding, textEncodingName)
import           Network.HTTP.Client
import           Options.Applicative
import           Options.Applicative.Args
import           Options.Applicative.Builder.Extra
import           Options.Applicative.Complicated
#ifdef USE_GIT_INFO
import           Options.Applicative.Simple (simpleVersion)
#endif
import           Options.Applicative.Types (readerAsk)
import           Path
import           Path.Extra (toFilePathNoTrailingSep)
import           Path.IO
import qualified Paths_stack as Meta
import           Prelude hiding (pi, mapM)
import           Stack.Build
import           Stack.Clean (CleanOpts, clean)
import           Stack.Config
import           Stack.ConfigCmd as ConfigCmd
import           Stack.Constants
import           Stack.Coverage
import qualified Stack.Docker as Docker
import           Stack.Dot
import           Stack.Exec
import qualified Stack.Nix as Nix
import           Stack.Fetch
import           Stack.FileWatch
import           Stack.GhcPkg (getGlobalDB, mkGhcPackagePath)
import           Stack.Ghci
import           Stack.Ide
import qualified Stack.Image as Image
import           Stack.Init
import           Stack.New
import           Stack.Options
import           Stack.Package (getCabalFileName)
import qualified Stack.PackageIndex
import           Stack.SDist (getSDistTarball, checkSDistTarball, checkSDistTarball')
import           Stack.Setup
import qualified Stack.Sig as Sig
import           Stack.Solver (solveExtraDeps)
import           Stack.Types
import           Stack.Types.Internal
import           Stack.Types.StackT
import           Stack.Upgrade
import qualified Stack.Upload as Upload
import           System.Directory (canonicalizePath, doesFileExist, doesDirectoryExist, createDirectoryIfMissing)
import qualified System.Directory as Directory (findExecutable)
import           System.Environment (getEnvironment, getProgName)
import           System.Exit
import           System.FileLock (lockFile, tryLockFile, unlockFile, SharedExclusive(Exclusive), FileLock)
import           System.FilePath (searchPathSeparator)
import           System.IO (hIsTerminalDevice, stderr, stdin, stdout, hSetBuffering, BufferMode(..), hPutStrLn, Handle, hGetEncoding, hSetEncoding)
import           System.Process.Read

-- | Change the character encoding of the given Handle to transliterate
-- on unsupported characters instead of throwing an exception
hSetTranslit :: Handle -> IO ()
hSetTranslit h = do
    menc <- hGetEncoding h
    case fmap textEncodingName menc of
        Just name
          | '/' `notElem` name -> do
              enc' <- mkTextEncoding $ name ++ "//TRANSLIT"
              hSetEncoding h enc'
        _ -> return ()

-- | Commandline dispatcher.
main :: IO ()
main = withInterpreterArgs stackProgName $ \args isInterpreter -> do
     -- Line buffer the output by default, particularly for non-terminal runs.
     -- See https://github.com/commercialhaskell/stack/pull/360
     hSetBuffering stdout LineBuffering
     hSetBuffering stdin  LineBuffering
     hSetBuffering stderr LineBuffering
     hSetTranslit stdout
     hSetTranslit stderr
     progName <- getProgName
     isTerminal <- hIsTerminalDevice stdout
     execExtraHelp args
                   dockerHelpOptName
                   (dockerOptsParser False)
                   ("Only showing --" ++ Docker.dockerCmdName ++ "* options.")
     execExtraHelp args
                   nixHelpOptName
                   (nixOptsParser False)
                   ("Only showing --" ++ Nix.nixCmdName ++ "* options.")
#ifdef USE_GIT_INFO
     let commitCount = $gitCommitCount
         versionString' = concat $ concat
            [ [$(simpleVersion Meta.version)]
              -- Leave out number of commits for --depth=1 clone
              -- See https://github.com/commercialhaskell/stack/issues/792
            , [" (" ++ commitCount ++ " commits)" | commitCount /= ("1"::String) &&
                                                    commitCount /= ("UNKNOWN" :: String)]
            , [" ", display buildArch]
            ]
#else
     let versionString' = showVersion Meta.version ++ ' ' : display buildArch
#endif

     let globalOpts hide =
             extraHelpOption hide progName (Docker.dockerCmdName ++ "*") dockerHelpOptName <*>
             extraHelpOption hide progName (Nix.nixCmdName ++ "*") nixHelpOptName <*>             
             globalOptsParser hide
         addCommand' cmd title footerStr constr =
             addCommand cmd title footerStr constr (globalOpts True)
         addSubCommands' cmd title footerStr =
             addSubCommands cmd title footerStr (globalOpts True)
     eGlobalRun <- try $
       complicatedOptions
         Meta.version
         (Just versionString')
         "stack - The Haskell Tool Stack"
         ""
         (globalOpts False)
         -- when there's a parse failure
         (Just $ \f as ->
           -- fall-through to external executables in `git` style if they exist
           -- (i.e. `stack something` looks for `stack-something` before
           -- failing with "Invalid argument `something'")
           case stripPrefix "Invalid argument" (fst (renderFailure f "")) of
             Just _ -> do
               mExternalExec <- Directory.findExecutable ("stack-" ++ head as)
               case mExternalExec of
                 Just ex -> do
                   menv <- getEnvOverride buildPlatform
                   runNoLoggingT (exec menv ex (tail as))
                 Nothing -> handleParseResult (Failure f)
             Nothing -> handleParseResult (Failure f)
         )
         (do addCommand' "build"
                        "Build the package(s) in this directory/configuration"
                        cmdFooter
                        buildCmd
                        (buildOptsParser Build)
             addCommand' "install"
                        "Shortcut for 'build --copy-bins'"
                        cmdFooter
                        buildCmd
                        (buildOptsParser Install)
             addCommand' "uninstall"
                        "DEPRECATED: This command performs no actions, and is present for documentation only"
                        cmdFooter
                        uninstallCmd
                        (many $ strArgument $ metavar "IGNORED")
             addCommand' "test"
                        "Shortcut for 'build --test'"
                        cmdFooter
                        buildCmd
                        (buildOptsParser Test)
             addCommand' "bench"
                        "Shortcut for 'build --bench'"
                        cmdFooter
                        buildCmd
                        (buildOptsParser Bench)
             addCommand' "haddock"
                        "Shortcut for 'build --haddock'"
                        cmdFooter
                        buildCmd
                        (buildOptsParser Haddock)
             addCommand' "new"
                        "Create a new project from a template. Run `stack templates' to see available templates."
                        cmdFooter
                        newCmd
                        newOptsParser
             addCommand' "templates"
                        "List the templates available for `stack new'."
                        cmdFooter
                        templatesCmd
                        (pure ())
             addCommand' "init"
                        "Initialize a stack project based on one or more cabal packages"
                        cmdFooter
                        initCmd
                        initOptsParser
             addCommand' "solver"
                        "Use a dependency solver to try and determine missing extra-deps"
                        cmdFooter
                        solverCmd
                        solverOptsParser
             addCommand' "setup"
                        "Get the appropriate GHC for your project"
                        cmdFooter
                        setupCmd
                        setupParser
             addCommand' "path"
                        "Print out handy path information"
                        cmdFooter
                        pathCmd
                        (mapMaybeA
                            (\(desc,name,_) ->
                                 flag Nothing
                                      (Just name)
                                      (long (T.unpack name) <>
                                       help desc))
                            paths)
             addCommand' "unpack"
                        "Unpack one or more packages locally"
                        cmdFooter
                        unpackCmd
                        (some $ strArgument $ metavar "PACKAGE")
             addCommand' "update"
                        "Update the package index"
                        cmdFooter
                        updateCmd
                        (pure ())
             addCommand' "upgrade"
                        "Upgrade to the latest stack (experimental)"
                        cmdFooter
                        upgradeCmd
                        ((,) <$> switch
                                  ( long "git"
                                 <> help "Clone from Git instead of downloading from Hackage (more dangerous)" )
                             <*> strOption
                                  ( long "git-repo"
                                 <> help "Clone from specified git repository"
                                 <> value "https://github.com/commercialhaskell/stack"
                                 <> showDefault ))
             addCommand' "upload"
                        "Upload a package to Hackage"
                        cmdFooter
                        uploadCmd
                        ((,,,)
                         <$> many (strArgument $ metavar "TARBALL/DIR")
                         <*> optional pvpBoundsOption
                         <*> ignoreCheckSwitch
                         <*> flag False True
                              (long "sign" <>
                               help "GPG sign & submit signature"))
             addCommand' "sdist"
                        "Create source distribution tarballs"
                        cmdFooter
                        sdistCmd
                        ((,,)
                         <$> many (strArgument $ metavar "DIR")
                         <*> optional pvpBoundsOption
                         <*> ignoreCheckSwitch)
             addCommand' "dot"
                        "Visualize your project's dependency graph using Graphviz dot"
                        cmdFooter
                        dotCmd
                        dotOptsParser
             addCommand' "exec"
                        "Execute a command"
                        cmdFooter
                        execCmd
                        (execOptsParser Nothing)
             addCommand' "ghc"
                        "Run ghc"
                        cmdFooter
                        execCmd
                        (execOptsParser $ Just ExecGhc)
             addCommand' "ghci"
                        "Run ghci in the context of package(s) (experimental)"
                        cmdFooter
                        ghciCmd
                        ghciOptsParser
             addCommand' "repl"
                        "Run ghci in the context of package(s) (experimental) (alias for 'ghci')"
                        cmdFooter
                        ghciCmd
                        ghciOptsParser
             addCommand' "runghc"
                        "Run runghc"
                        cmdFooter
                        execCmd
                        (execOptsParser $ Just ExecRunGhc)
             addCommand' "runhaskell"
                        "Run runghc (alias for 'runghc')"
                        cmdFooter
                        execCmd
                        (execOptsParser $ Just ExecRunGhc)
             addCommand' "eval"
                        "Evaluate some haskell code inline. Shortcut for 'stack exec ghc -- -e CODE'"
                        cmdFooter
                        evalCmd
                        (evalOptsParser "CODE")
             addCommand' "clean"
                        "Clean the local packages"
                        cmdFooter
                        cleanCmd
                        cleanOptsParser
             addCommand' "list-dependencies"
                        "List the dependencies"
                        cmdFooter
                        listDependenciesCmd
                        (textOption (long "separator" <>
                                     metavar "SEP" <>
                                     help ("Separator between package name " <>
                                           "and package version.") <>
                                     value " " <>
                                     showDefault))
             addCommand' "query"
                        "Query general build information (experimental)"
                        cmdFooter
                        queryCmd
                        (many $ strArgument $ metavar "SELECTOR...")
             addSubCommands'
                 "ide"
                 "IDE-specific commands"
                 cmdFooter
                 (do addCommand'
                         "start"
                         "Start the ide-backend service"
                         cmdFooter
                         ideCmd
                         ((,) <$> many (textArgument
                                          (metavar "TARGET" <>
                                           help ("If none specified, use all " <>
                                                 "packages defined in current directory")))
                              <*> argsOption (long "ghc-options" <>
                                              metavar "OPTION" <>
                                              help "Additional options passed to GHCi" <>
                                              value []))
                     addCommand'
                         "packages"
                         "List all available local loadable packages"
                         cmdFooter
                         packagesCmd
                         (pure ())
                     addCommand'
                         "load-targets"
                         "List all load targets for a package target"
                         cmdFooter
                         targetsCmd
                         (textArgument
                            (metavar "TARGET")))
             addSubCommands'
               Docker.dockerCmdName
               "Subcommands specific to Docker use"
               cmdFooter
               (do addCommand' Docker.dockerPullCmdName
                              "Pull latest version of Docker image from registry"
                              cmdFooter
                              dockerPullCmd
                              (pure ())
                   addCommand' "reset"
                              "Reset the Docker sandbox"
                              cmdFooter
                              dockerResetCmd
                              (switch (long "keep-home" <>
                                       help "Do not delete sandbox's home directory"))
                   addCommand' Docker.dockerCleanupCmdName
                              "Clean up Docker images and containers"
                              cmdFooter
                              dockerCleanupCmd
                              dockerCleanupOptsParser)
             addSubCommands'
                ConfigCmd.cfgCmdName
                "Subcommands specific to modifying stack.yaml files"
                cmdFooter
                (addCommand' ConfigCmd.cfgCmdSetName
                            "Sets a field in the project's stack.yaml to value"
                            cmdFooter
                            cfgSetCmd
                            configCmdSetParser)
             addSubCommands'
               Image.imgCmdName
               "Subcommands specific to imaging (EXPERIMENTAL)"
               cmdFooter
               (addCommand' Image.imgDockerCmdName
                "Build a Docker image for the project"
                cmdFooter
                imgDockerCmd
                (boolFlags True
                    "build"
                    "building the project before creating the container"
                    idm))
             addSubCommands'
               "hpc"
               "Subcommands specific to Haskell Program Coverage"
               cmdFooter
               (addCommand' "report"
                            "Generate HPC report a combined HPC report"
                            cmdFooter
                            hpcReportCmd
                            hpcReportOptsParser)
             addSubCommands'
               Sig.sigCmdName
               "Subcommands specific to package signatures (EXPERIMENTAL)"
               cmdFooter
               (addSubCommands'
                  Sig.sigSignCmdName
                  "Sign a a single package or all your packages"
                  cmdFooter
                  (addCommand'
                     Sig.sigSignSdistCmdName
                     "Sign a single sdist package file"
                     cmdFooter
                     sigSignSdistCmd
                     Sig.sigSignSdistOpts)))
     case eGlobalRun of
       Left (exitCode :: ExitCode) -> do
         when isInterpreter $
           hPutStrLn stderr $ concat
             [ "\nIf you are trying to use "
             , stackProgName
             , " as a script interpreter, a\n'-- "
             , stackProgName
             , " [options] runghc [options]' comment is required."
             , "\nSee https://github.com/commercialhaskell/stack/blob/release/doc/GUIDE.md#ghcrunghc" ]
         throwIO exitCode
       Right (globalMonoid,run) -> do
         let global = globalOptsFromMonoid isTerminal globalMonoid
         when (globalLogLevel global == LevelDebug) $ hPutStrLn stderr versionString'
         case globalReExecVersion global of
             Just expectVersion
                 | expectVersion /= showVersion Meta.version ->
                     throwIO $ InvalidReExecVersion expectVersion (showVersion Meta.version)
             _ -> return ()
         run global `catch` \e ->
            -- This special handler stops "stack: " from being printed before the
            -- exception
            case fromException e of
                Just ec -> exitWith ec
                Nothing -> do
                    printExceptionStderr e
                    exitFailure
  where
    ignoreCheckSwitch = switch (long "ignore-check" <> help "Do not check package for common mistakes")
    dockerHelpOptName = Docker.dockerCmdName ++ "-help"
    nixHelpOptName    = Nix.nixCmdName ++ "-help"
    cmdFooter = "Run 'stack --help' for global options that apply to all subcommands."

-- | Print out useful path information in a human-readable format (and
-- support others later).
pathCmd :: [Text] -> GlobalOpts -> IO ()
pathCmd keys go =
    withBuildConfig
        go
        (do env <- ask
            let cfg = envConfig env
                bc = envConfigBuildConfig cfg
            -- This is the modified 'bin-path',
            -- including the local GHC or MSYS if not configured to operate on
            -- global GHC.
            -- It was set up in 'withBuildConfigAndLock -> withBuildConfigExt -> setupEnv'.
            -- So it's not the *minimal* override path.
            menv <- getMinimalEnvOverride
            snap <- packageDatabaseDeps
            local <- packageDatabaseLocal
            extra <- packageDatabaseExtra
            global <- getGlobalDB menv =<< getWhichCompiler
            snaproot <- installationRootDeps
            localroot <- installationRootLocal
            distDir <- distRelativeDir
            hpcDir <- hpcReportDir
            forM_
                -- filter the chosen paths in flags (keys),
                -- or show all of them if no specific paths chosen.
                (filter
                     (\(_,key,_) ->
                           null keys || elem key keys)
                     paths)
                (\(_,key,path) ->
                      liftIO $ T.putStrLn
                          -- If a single path type is requested, output it directly.
                          -- Otherwise, name all the paths.
                          ((if length keys == 1
                               then ""
                               else key <> ": ") <>
                           path
                               (PathInfo
                                    bc
                                    menv
                                    snap
                                    local
                                    global
                                    snaproot
                                    localroot
                                    distDir
                                    hpcDir
                                    extra))))

-- | Passed to all the path printers as a source of info.
data PathInfo = PathInfo
    { piBuildConfig :: BuildConfig
    , piEnvOverride :: EnvOverride
    , piSnapDb      :: Path Abs Dir
    , piLocalDb     :: Path Abs Dir
    , piGlobalDb    :: Path Abs Dir
    , piSnapRoot    :: Path Abs Dir
    , piLocalRoot   :: Path Abs Dir
    , piDistDir     :: Path Rel Dir
    , piHpcDir      :: Path Abs Dir
    , piExtraDbs    :: [Path Abs Dir]
    }

-- | The paths of interest to a user. The first tuple string is used
-- for a description that the optparse flag uses, and the second
-- string as a machine-readable key and also for @--foo@ flags. The user
-- can choose a specific path to list like @--global-stack-root@. But
-- really it's mainly for the documentation aspect.
--
-- When printing output we generate @PathInfo@ and pass it to the
-- function to generate an appropriate string.  Trailing slashes are
-- removed, see #506
paths :: [(String, Text, PathInfo -> Text)]
paths =
    [ ( "Global stack root directory"
      , "global-stack-root"
      , T.pack . toFilePathNoTrailingSep . configStackRoot . bcConfig . piBuildConfig )
    , ( "Project root (derived from stack.yaml file)"
      , "project-root"
      , T.pack . toFilePathNoTrailingSep . bcRoot . piBuildConfig )
    , ( "Configuration location (where the stack.yaml file is)"
      , "config-location"
      , T.pack . toFilePath . bcStackYaml . piBuildConfig )
    , ( "PATH environment variable"
      , "bin-path"
      , T.pack . intercalate [searchPathSeparator] . eoPath . piEnvOverride )
    , ( "Installed GHCs (unpacked and archives)"
      , "ghc-paths"
      , T.pack . toFilePathNoTrailingSep . configLocalPrograms . bcConfig . piBuildConfig )
    , ( "Local bin path where stack installs executables"
      , "local-bin-path"
      , T.pack . toFilePathNoTrailingSep . configLocalBin . bcConfig . piBuildConfig )
    , ( "Extra include directories"
      , "extra-include-dirs"
      , T.intercalate ", " . Set.elems . configExtraIncludeDirs . bcConfig . piBuildConfig )
    , ( "Extra library directories"
      , "extra-library-dirs"
      , T.intercalate ", " . Set.elems . configExtraLibDirs . bcConfig . piBuildConfig )
    , ( "Snapshot package database"
      , "snapshot-pkg-db"
      , T.pack . toFilePathNoTrailingSep . piSnapDb )
    , ( "Local project package database"
      , "local-pkg-db"
      , T.pack . toFilePathNoTrailingSep . piLocalDb )
    , ( "Global package database"
      , "global-pkg-db"
      , T.pack . toFilePathNoTrailingSep . piGlobalDb )
    , ( "GHC_PACKAGE_PATH environment variable"
      , "ghc-package-path"
      , \pi -> mkGhcPackagePath True (piLocalDb pi) (piSnapDb pi) (piExtraDbs pi) (piGlobalDb pi))
    , ( "Snapshot installation root"
      , "snapshot-install-root"
      , T.pack . toFilePathNoTrailingSep . piSnapRoot )
    , ( "Local project installation root"
      , "local-install-root"
      , T.pack . toFilePathNoTrailingSep . piLocalRoot )
    , ( "Snapshot documentation root"
      , "snapshot-doc-root"
      , \pi -> T.pack (toFilePathNoTrailingSep (piSnapRoot pi </> docDirSuffix)))
    , ( "Local project documentation root"
      , "local-doc-root"
      , \pi -> T.pack (toFilePathNoTrailingSep (piLocalRoot pi </> docDirSuffix)))
    , ( "Dist work directory"
      , "dist-dir"
      , T.pack . toFilePathNoTrailingSep . piDistDir )
    , ( "Where HPC reports and tix files are stored"
      , "local-hpc-root"
      , T.pack . toFilePathNoTrailingSep . piHpcDir ) ]

data SetupCmdOpts = SetupCmdOpts
    { scoCompilerVersion :: !(Maybe CompilerVersion)
    , scoForceReinstall  :: !Bool
    , scoUpgradeCabal    :: !Bool
    , scoStackSetupYaml  :: !String
    , scoGHCBindistURL   :: !(Maybe String)
    }

setupParser :: Parser SetupCmdOpts
setupParser = SetupCmdOpts
    <$> optional (argument readVersion
            (metavar "GHC_VERSION" <>
             help ("Version of GHC to install, e.g. 7.10.2. " ++
                   "The default is to install the version implied by the resolver.")))
    <*> boolFlags False
            "reinstall"
            "reinstalling GHC, even if available (implies no-system-ghc)"
            idm
    <*> boolFlags False
            "upgrade-cabal"
            "installing the newest version of the Cabal library globally"
            idm
    <*> strOption
            ( long "stack-setup-yaml"
           <> help "Location of the main stack-setup.yaml file"
           <> value defaultStackSetupYaml
           <> showDefault )
    <*> optional (strOption
            (long "ghc-bindist"
           <> metavar "URL"
           <> help "Alternate GHC binary distribution (requires custom --ghc-variant)"))
  where
    readVersion = do
        s <- readerAsk
        case parseCompilerVersion ("ghc-" <> T.pack s) of
            Nothing ->
                case parseCompilerVersion (T.pack s) of
                    Nothing -> readerError $ "Invalid version: " ++ s
                    Just x -> return x
            Just x -> return x

setupCmd :: SetupCmdOpts -> GlobalOpts -> IO ()
setupCmd SetupCmdOpts{..} go@GlobalOpts{..} = do
  (manager,lc) <- loadConfigWithOpts go
  withUserFileLock go (configStackRoot $ lcConfig lc) $ \lk ->
    runStackTGlobal manager (lcConfig lc) go $
      Docker.reexecWithOptionalContainer
          (lcProjectRoot lc)
          Nothing
          (runStackTGlobal manager (lcConfig lc) go $
           Nix.reexecWithOptionalShell $
           runStackLoggingTGlobal manager go $ do
              (wantedCompiler, compilerCheck, mstack) <-
                  case scoCompilerVersion of
                      Just v -> return (v, MatchMinor, Nothing)
                      Nothing -> do
                          bc <- lcLoadBuildConfig lc globalCompiler
                          return ( bcWantedCompiler bc
                                 , configCompilerCheck (lcConfig lc)
                                 , Just $ bcStackYaml bc
                                 )
              miniConfig <- loadMiniConfig (lcConfig lc)
              mpaths <- runStackTGlobal manager miniConfig go $
                  ensureCompiler SetupOpts
                  { soptsInstallIfMissing = True
                  , soptsUseSystem =
                    configSystemGHC (lcConfig lc) && not scoForceReinstall
                  , soptsWantedCompiler = wantedCompiler
                  , soptsCompilerCheck = compilerCheck
                  , soptsStackYaml = mstack
                  , soptsForceReinstall = scoForceReinstall
                  , soptsSanityCheck = True
                  , soptsSkipGhcCheck = False
                  , soptsSkipMsys = configSkipMsys $ lcConfig lc
                  , soptsUpgradeCabal = scoUpgradeCabal
                  , soptsResolveMissingGHC = Nothing
                  , soptsStackSetupYaml = scoStackSetupYaml
                  , soptsGHCBindistURL = scoGHCBindistURL
                  }
              let compiler = case wantedCompiler of
                      GhcVersion _ -> "GHC"
                      GhcjsVersion {} -> "GHCJS"
              case mpaths of
                  Nothing -> $logInfo $ "stack will use the " <> compiler <> " on your PATH"
                  Just _ -> $logInfo $ "stack will use a locally installed " <> compiler
              $logInfo "For more information on paths, see 'stack path' and 'stack exec env'"
              $logInfo $ "To use this " <> compiler <> " and packages outside of a project, consider using:"
              $logInfo "stack ghc, stack ghci, stack runghc, or stack exec"
              )
          Nothing
          (Just $ munlockFile lk)

-- | Unlock a lock file, if the value is Just
munlockFile :: MonadIO m => Maybe FileLock -> m ()
munlockFile Nothing = return ()
munlockFile (Just lk) = liftIO $ unlockFile lk

-- | Enforce mutual exclusion of every action running via this
-- function, on this path, on this users account.
--
-- A lock file is created inside the given directory.  Currently,
-- stack uses locks per-snapshot.  In the future, stack may refine
-- this to an even more fine-grain locking approach.
--
withUserFileLock :: (MonadBaseControl IO m, MonadIO m)
                 => GlobalOpts
                 -> Path Abs Dir
                 -> (Maybe FileLock -> m a)
                 -> m a
withUserFileLock go@GlobalOpts{} dir act = do
    env <- liftIO getEnvironment
    let toLock = lookup "STACK_LOCK" env == Just "true"
    if toLock
        then do
            let lockfile = $(mkRelFile "lockfile")
            let pth = dir </> lockfile
            liftIO $ createDirectoryIfMissing True (toFilePath dir)
            -- Just in case of asynchronous exceptions, we need to be careful
            -- when using tryLockFile here:
            EL.bracket (liftIO $ tryLockFile (toFilePath pth) Exclusive)
                       (maybe (return ()) (liftIO . unlockFile))
                       (\fstTry ->
                        case fstTry of
                          Just lk -> EL.finally (act $ Just lk) (liftIO $ unlockFile lk)
                          Nothing ->
                            do let chatter = globalLogLevel go /= LevelOther "silent"
                               when chatter $
                                 liftIO $ hPutStrLn stderr $ "Failed to grab lock ("++show pth++
                                                     "); other stack instance running.  Waiting..."
                               EL.bracket (liftIO $ lockFile (toFilePath pth) Exclusive)
                                          (liftIO . unlockFile)
                                          (\lk -> do
                                            when chatter $
                                              liftIO $ hPutStrLn stderr "Lock acquired, proceeding."
                                            act $ Just lk))
        else act Nothing

withConfigAndLock :: GlobalOpts
           -> StackT Config IO ()
           -> IO ()
withConfigAndLock go@GlobalOpts{..} inner = do
    (manager, lc) <- loadConfigWithOpts go
    withUserFileLock go (configStackRoot $ lcConfig lc) $ \lk ->
     runStackTGlobal manager (lcConfig lc) go $
        Docker.reexecWithOptionalContainer (lcProjectRoot lc)
            Nothing
            (runStackTGlobal manager (lcConfig lc) go inner)
            Nothing
            (Just $ munlockFile lk)

-- For now the non-locking version just unlocks immediately.
-- That is, there's still a serialization point.
withBuildConfig :: GlobalOpts
               -> StackT EnvConfig IO ()
               -> IO ()
withBuildConfig go inner =
    withBuildConfigAndLock go (\lk -> do munlockFile lk
                                         inner)

withBuildConfigAndLock :: GlobalOpts
                 -> (Maybe FileLock -> StackT EnvConfig IO ())
                 -> IO ()
withBuildConfigAndLock go inner =
    withBuildConfigExt go Nothing inner Nothing

withBuildConfigExt
    :: GlobalOpts
    -> Maybe (StackT Config IO ())
    -- ^ Action to perform after before build.  This will be run on the host
    -- OS even if Docker is enabled for builds.  The build config is not
    -- available in this action, since that would require build tools to be
    -- installed on the host OS.
    -> (Maybe FileLock -> StackT EnvConfig IO ())
    -- ^ Action that uses the build config.  If Docker is enabled for builds,
    -- this will be run in a Docker container.
    -> Maybe (StackT Config IO ())
    -- ^ Action to perform after the build.  This will be run on the host
    -- OS even if Docker is enabled for builds.  The build config is not
    -- available in this action, since that would require build tools to be
    -- installed on the host OS.
    -> IO ()
withBuildConfigExt go@GlobalOpts{..} mbefore inner mafter = do
    (manager, lc) <- loadConfigWithOpts go

    withUserFileLock go (configStackRoot $ lcConfig lc) $ \lk0 -> do
      -- A local bit of state for communication between callbacks:
      curLk <- newIORef lk0
      let inner' lk =
            -- Locking policy:  This is only used for build commands, which
            -- only need to lock the snapshot, not the global lock.  We
            -- trade in the lock here.
            do dir <- installationRootDeps
               -- Hand-over-hand locking:
               withUserFileLock go dir $ \lk2 -> do
                 liftIO $ writeIORef curLk lk2
                 liftIO $ munlockFile lk
                 inner lk2

      let inner'' lk = do
              bconfig <- runStackLoggingTGlobal manager go $
                  lcLoadBuildConfig lc globalCompiler
              envConfig <-
                 runStackTGlobal
                     manager bconfig go
                     (setupEnv Nothing)
              runStackTGlobal
                  manager
                  envConfig
                  go
                  (inner' lk)

      runStackTGlobal manager (lcConfig lc) go $
        Docker.reexecWithOptionalContainer
                 (lcProjectRoot lc)
                 mbefore
                 (runStackTGlobal manager (lcConfig lc) go $
                    Nix.reexecWithOptionalShell (inner'' lk0)
                 )
                 mafter
                 (Just $ liftIO $
                      do lk' <- readIORef curLk
                         munlockFile lk')

cleanCmd :: CleanOpts -> GlobalOpts -> IO ()
cleanCmd opts go = withBuildConfigAndLock go (const (clean opts))

-- | Helper for build and install commands
buildCmd :: BuildOpts -> GlobalOpts -> IO ()
buildCmd opts go = do
  when (any (("-prof" `elem`) . either (const []) id . parseArgs Escaping) (boptsGhcOptions opts)) $ do
    hPutStrLn stderr "When building with stack, you should not use the -prof GHC option"
    hPutStrLn stderr "Instead, please use --library-profiling and --executable-profiling"
    hPutStrLn stderr "See: https://github.com/commercialhaskell/stack/issues/1015"
    error "-prof GHC option submitted"
  case boptsFileWatch opts of
    FileWatchPoll -> fileWatchPoll inner
    FileWatch -> fileWatch inner
    NoFileWatch -> inner $ const $ return ()
  where
    inner setLocalFiles = withBuildConfigAndLock go $ \lk ->
        Stack.Build.build setLocalFiles lk opts

uninstallCmd :: [String] -> GlobalOpts -> IO ()
uninstallCmd _ go = withConfigAndLock go $ do
    $logError "stack does not manage installations in global locations"
    $logError "The only global mutation stack performs is executable copying"
    $logError "For the default executable destination, please run 'stack path --local-bin-path'"

-- | Unpack packages to the filesystem
unpackCmd :: [String] -> GlobalOpts -> IO ()
unpackCmd names go = withConfigAndLock go $ do
    menv <- getMinimalEnvOverride
    Stack.Fetch.unpackPackages menv "." names

-- | Update the package index
updateCmd :: () -> GlobalOpts -> IO ()
updateCmd () go = withConfigAndLock go $
    getMinimalEnvOverride >>= Stack.PackageIndex.updateAllIndices

upgradeCmd :: (Bool, String) -> GlobalOpts -> IO ()
upgradeCmd (fromGit, repo) go = withConfigAndLock go $
    upgrade (if fromGit then Just repo else Nothing)
            (globalResolver go)
#ifdef USE_GIT_INFO
            (find (/= "UNKNOWN") [$gitHash])
#else
            Nothing
#endif

-- | Upload to Hackage
uploadCmd :: ([String], Maybe PvpBounds, Bool, Bool) -> GlobalOpts -> IO ()
uploadCmd ([], _, _, _) _ = error "To upload the current package, please run 'stack upload .'"
uploadCmd (args, mpvpBounds, ignoreCheck, shouldSign) go = do
    let partitionM _ [] = return ([], [])
        partitionM f (x:xs) = do
            r <- f x
            (as, bs) <- partitionM f xs
            return $ if r then (x:as, bs) else (as, x:bs)
    (files, nonFiles) <- partitionM doesFileExist args
    (dirs, invalid) <- partitionM doesDirectoryExist nonFiles
    unless (null invalid) $ error $
        "stack upload expects a list sdist tarballs or cabal directories.  Can't find " ++
        show invalid
    (_,lc) <- liftIO $ loadConfigWithOpts go
    let getUploader :: (HasStackRoot config, HasPlatform config, HasConfig config) => StackT config IO Upload.Uploader
        getUploader = do
            config <- asks getConfig
            manager <- asks envManager
            let uploadSettings =
                    Upload.setGetManager (return manager) Upload.defaultUploadSettings
            liftIO $ Upload.mkUploader config uploadSettings
        sigServiceUrl = "https://sig.commercialhaskell.org/"
    withBuildConfigAndLock go $ \_ -> do
        uploader <- getUploader
        unless ignoreCheck $
            mapM_ (parseRelAsAbsFile >=> checkSDistTarball) files
        forM_
            files
            (\file ->
                  do tarFile <- parseRelAsAbsFile file
                     liftIO
                         (Upload.upload uploader (toFilePath tarFile))
                     when
                         shouldSign
                         (Sig.sign
                              (lcProjectRoot lc)
                              sigServiceUrl
                              tarFile))
        unless (null dirs) $
            forM_ dirs $ \dir -> do
                pkgDir <- parseRelAsAbsDir dir
                (tarName, tarBytes) <- getSDistTarball mpvpBounds pkgDir
                unless ignoreCheck $ checkSDistTarball' tarName tarBytes
                liftIO $ Upload.uploadBytes uploader tarName tarBytes
                tarPath <- parseRelFile tarName
                when
                    shouldSign
                    (Sig.signTarBytes
                         (lcProjectRoot lc)
                         sigServiceUrl
                         tarPath
                         tarBytes)

sdistCmd :: ([String], Maybe PvpBounds, Bool) -> GlobalOpts -> IO ()
sdistCmd (dirs, mpvpBounds, ignoreCheck) go =
    withBuildConfig go $ do -- No locking needed.
        -- If no directories are specified, build all sdist tarballs.
        dirs' <- if null dirs
            then asks (Map.keys . envConfigPackages . getEnvConfig)
            else mapM (parseAbsDir <=< liftIO . canonicalizePath) dirs
        forM_ dirs' $ \dir -> do
            (tarName, tarBytes) <- getSDistTarball mpvpBounds dir
            distDir <- distDirFromDir dir
            tarPath <- (distDir </>) <$> parseRelFile tarName
            liftIO $ createTree $ parent tarPath
            liftIO $ L.writeFile (toFilePath tarPath) tarBytes
            unless ignoreCheck (checkSDistTarball tarPath)
            $logInfo $ "Wrote sdist tarball to " <> T.pack (toFilePath tarPath)

-- | Execute a command.
execCmd :: ExecOpts -> GlobalOpts -> IO ()
execCmd ExecOpts {..} go@GlobalOpts{..} =
    case eoExtra of
        ExecOptsPlain -> do
            (cmd, args) <- case (eoCmd, eoArgs) of
                 (ExecCmd cmd, args) -> return (cmd, args)
                 (ExecGhc, args) -> return ("ghc", args)
                 (ExecRunGhc, args) -> return ("runghc", args)
            (manager,lc) <- liftIO $ loadConfigWithOpts go
            withUserFileLock go (configStackRoot $ lcConfig lc) $ \lk ->
              runStackTGlobal manager (lcConfig lc) go $
                Docker.reexecWithOptionalContainer
                    (lcProjectRoot lc)
                    -- Unlock before transferring control away, whether using docker or not:
                    (Just $ munlockFile lk)
<<<<<<< HEAD
                    (runStackTGlobal manager (lcConfig lc) go $
                        Nix.reexecWithOptionalShell
                            (runStackTGlobal manager (lcConfig lc) go $
                                exec plainEnvSettings cmd args))
=======
                    (runStackTGlobal manager (lcConfig lc) go $ do
                        config <- asks getConfig
                        menv <- liftIO $ configEnvOverride config plainEnvSettings
                        exec menv cmd args)
>>>>>>> 2230f341
                    Nothing
                    Nothing -- Unlocked already above.
        ExecOptsEmbellished {..} ->
           withBuildConfigAndLock go $ \lk -> do
               config <- asks getConfig
               (cmd, args) <- case (eoCmd, eoArgs) of
                   (ExecCmd cmd, args) -> return (cmd, args)
                   (ExecGhc, args) -> execCompiler "" args
                    -- NOTE: this won't currently work for GHCJS, because it doesn't have
                    -- a runghcjs binary. It probably will someday, though.
                   (ExecRunGhc, args) -> execCompiler "run" args
               let targets = concatMap words eoPackages
               unless (null targets) $
                   Stack.Build.build (const $ return ()) lk defaultBuildOpts
                       { boptsTargets = map T.pack targets
                       }
               munlockFile lk -- Unlock before transferring control away.
               menv <- liftIO $ configEnvOverride config eoEnvSettings
               exec menv cmd args
  where
    execCompiler cmdPrefix args = do
        wc <- getWhichCompiler
        let cmd = cmdPrefix ++ compilerExeName wc
        return (cmd, args)

-- | Evaluate some haskell code inline.
evalCmd :: EvalOpts -> GlobalOpts -> IO ()
evalCmd EvalOpts {..} go@GlobalOpts {..} = execCmd execOpts go
    where
      execOpts =
          ExecOpts { eoCmd = ExecGhc
                   , eoArgs = ["-e", evalArg]
                   , eoExtra = evalExtra
                   }

-- | Run GHCi in the context of a project.
ghciCmd :: GhciOpts -> GlobalOpts -> IO ()
ghciCmd ghciOpts go@GlobalOpts{..} =
  withBuildConfigAndLock go $ \lk -> do
    let packageTargets = concatMap words (ghciAdditionalPackages ghciOpts)
    unless (null packageTargets) $
       Stack.Build.build (const $ return ()) lk defaultBuildOpts
           { boptsTargets = map T.pack packageTargets
           }
    munlockFile lk -- Don't hold the lock while in the GHCI.
    ghci ghciOpts

-- | Run ide-backend in the context of a project.
ideCmd :: ([Text], [String]) -> GlobalOpts -> IO ()
ideCmd (targets,args) go@GlobalOpts{..} =
    withBuildConfig go $ -- No locking needed.
      ide targets args

-- | List packages in the project.
packagesCmd :: () -> GlobalOpts -> IO ()
packagesCmd () go@GlobalOpts{..} =
    withBuildConfig go $
      do econfig <- asks getEnvConfig
         locals <-
             forM (M.toList (envConfigPackages econfig)) $
             \(dir,_) ->
                  do cabalfp <- getCabalFileName dir
                     parsePackageNameFromFilePath cabalfp
         forM_ locals (liftIO . putStrLn . packageNameString)

-- | List load targets for a package target.
targetsCmd :: Text -> GlobalOpts -> IO ()
targetsCmd target go@GlobalOpts{..} =
    withBuildConfig go $
    do let bopts = defaultBuildOpts { boptsTargets = [target] }
       (_realTargets,_,pkgs) <- ghciSetup bopts False False Nothing
       pwd <- getWorkingDir
       targets <-
           fmap
               (concat . snd . unzip)
               (mapM (getPackageOptsAndTargetFiles pwd) pkgs)
       forM_ targets (liftIO . putStrLn)

-- | Pull the current Docker image.
dockerPullCmd :: () -> GlobalOpts -> IO ()
dockerPullCmd _ go@GlobalOpts{..} = do
    (manager,lc) <- liftIO $ loadConfigWithOpts go
    -- TODO: can we eliminate this lock if it doesn't touch ~/.stack/?
    withUserFileLock go (configStackRoot $ lcConfig lc) $ \_ ->
     runStackTGlobal manager (lcConfig lc) go $
       Docker.preventInContainer Docker.pull

-- | Reset the Docker sandbox.
dockerResetCmd :: Bool -> GlobalOpts -> IO ()
dockerResetCmd keepHome go@GlobalOpts{..} = do
    (manager,lc) <- liftIO (loadConfigWithOpts go)
    -- TODO: can we eliminate this lock if it doesn't touch ~/.stack/?
    withUserFileLock go (configStackRoot $ lcConfig lc) $ \_ ->
      runStackTGlobal manager (lcConfig lc) go $
        Docker.preventInContainer $ Docker.reset (lcProjectRoot lc) keepHome

-- | Cleanup Docker images and containers.
dockerCleanupCmd :: Docker.CleanupOpts -> GlobalOpts -> IO ()
dockerCleanupCmd cleanupOpts go@GlobalOpts{..} = do
    (manager,lc) <- liftIO $ loadConfigWithOpts go
    -- TODO: can we eliminate this lock if it doesn't touch ~/.stack/?
    withUserFileLock go (configStackRoot $ lcConfig lc) $ \_ ->
     runStackTGlobal manager (lcConfig lc) go $
        Docker.preventInContainer $
            Docker.cleanup cleanupOpts

cfgSetCmd :: ConfigCmd.ConfigCmdSet -> GlobalOpts -> IO ()
cfgSetCmd co go@GlobalOpts{..} =
    withBuildConfigAndLock
        go
        (\_ -> do env <- ask
                  runReaderT
                      (cfgCmdSet co)
                      env)

imgDockerCmd :: Bool -> GlobalOpts -> IO ()
imgDockerCmd rebuild go@GlobalOpts{..} =
    withBuildConfigExt
        go
        Nothing
        (\lk ->
              do when rebuild $ Stack.Build.build
                         (const (return ()))
                         lk
                         defaultBuildOpts
                 Image.stageContainerImageArtifacts)
        (Just Image.createContainerImageFromStage)

sigSignSdistCmd :: (String, String) -> GlobalOpts -> IO ()
sigSignSdistCmd (url,path) go =
    withConfigAndLock
        go
        (do (manager,lc) <- liftIO (loadConfigWithOpts go)
            tarBall <- parseRelAsAbsFile path
            runStackTGlobal
                manager
                (lcConfig lc)
                go
                (Sig.sign (lcProjectRoot lc) url tarBall))

-- | Load the configuration with a manager. Convenience function used
-- throughout this module.
loadConfigWithOpts :: GlobalOpts -> IO (Manager,LoadConfig (StackLoggingT IO))
loadConfigWithOpts go@GlobalOpts{..} = do
    manager <- newTLSManager
    mstackYaml <-
        case globalStackYaml of
            Nothing -> return Nothing
            Just fp -> do
                path <- canonicalizePath fp >>= parseAbsFile
                return $ Just path
    lc <- runStackLoggingTGlobal manager go $ do
        lc <- loadConfig globalConfigMonoid mstackYaml globalResolver
        -- If we have been relaunched in a Docker container, perform in-container initialization
        -- (switch UID, etc.).  We do this after first loading the configuration since it must
        -- happen ASAP but needs a configuration.
        case globalDockerEntrypoint of
            Just de -> Docker.entrypoint (lcConfig lc) de
            Nothing -> return ()
        return lc
    return (manager,lc)

-- | Project initialization
initCmd :: InitOpts -> GlobalOpts -> IO ()
initCmd initOpts go =
    withConfigAndLock go $
    do pwd <- getWorkingDir
       config <- asks getConfig
       miniConfig <- loadMiniConfig config
       runReaderT (initProject pwd initOpts) miniConfig

-- | Create a project directory structure and initialize the stack config.
newCmd :: (NewOpts,InitOpts) -> GlobalOpts -> IO ()
newCmd (newOpts,initOpts) go@GlobalOpts{..} =
    withConfigAndLock go $
    do dir <- new newOpts
       config <- asks getConfig
       miniConfig <- loadMiniConfig config
       runReaderT (initProject dir initOpts) miniConfig

-- | List the available templates.
templatesCmd :: () -> GlobalOpts -> IO ()
templatesCmd _ go@GlobalOpts{..} = withConfigAndLock go listTemplates

-- | Fix up extra-deps for a project
solverCmd :: Bool -- ^ modify stack.yaml automatically?
          -> GlobalOpts
          -> IO ()
solverCmd fixStackYaml go =
    withBuildConfigAndLock go (\_ -> solveExtraDeps fixStackYaml)

-- | Visualize dependencies
dotCmd :: DotOpts -> GlobalOpts -> IO ()
dotCmd dotOpts go = withBuildConfigAndLock go (\_ -> dot dotOpts)

-- | List the dependencies
listDependenciesCmd :: Text -> GlobalOpts -> IO ()
listDependenciesCmd sep go = withBuildConfig go (listDependencies sep')
  where sep' = T.replace "\\t" "\t" (T.replace "\\n" "\n" sep)

-- | Query build information
queryCmd :: [String] -> GlobalOpts -> IO ()
queryCmd selectors go = withBuildConfig go $ queryBuildInfo $ map T.pack selectors

-- | Generate a combined HPC report
hpcReportCmd :: HpcReportOpts -> GlobalOpts -> IO ()
hpcReportCmd hropts go = withBuildConfig go $ generateHpcReportForTargets hropts

data MainException = InvalidReExecVersion String String
     deriving (Typeable)
instance Exception MainException
instance Show MainException where
    show (InvalidReExecVersion expected actual) = concat
        [ "When re-executing '"
        , stackProgName
        , "' in a container, the incorrect version was found\nExpected: "
        , expected
        , "; found: "
        , actual]<|MERGE_RESOLUTION|>--- conflicted
+++ resolved
@@ -948,17 +948,12 @@
                     (lcProjectRoot lc)
                     -- Unlock before transferring control away, whether using docker or not:
                     (Just $ munlockFile lk)
-<<<<<<< HEAD
-                    (runStackTGlobal manager (lcConfig lc) go $
-                        Nix.reexecWithOptionalShell
-                            (runStackTGlobal manager (lcConfig lc) go $
-                                exec plainEnvSettings cmd args))
-=======
                     (runStackTGlobal manager (lcConfig lc) go $ do
                         config <- asks getConfig
                         menv <- liftIO $ configEnvOverride config plainEnvSettings
-                        exec menv cmd args)
->>>>>>> 2230f341
+                        Nix.reexecWithOptionalShell
+                            (runStackTGlobal manager (lcConfig lc) go $
+                                exec menv cmd args))
                     Nothing
                     Nothing -- Unlocked already above.
         ExecOptsEmbellished {..} ->
